--- conflicted
+++ resolved
@@ -140,7 +140,6 @@
     sys = test_utils.load_fixture('capsule.xml')
     self.assertSequenceEqual([g.elasticity for g in sys.geoms], [0.2, 0.1])
 
-<<<<<<< HEAD
   def test_rgba(self):
     sys = test_utils.load_fixture('colour_objects.xml')
     # non default colour in plane
@@ -149,13 +148,11 @@
     for g in sys.geoms[1:]:
       self.assertSequenceEqual([colour for colour in g.rgba], [0.8, 0.6, 0.4, 1.])
       
-=======
   def test_joint_ref_check(self):
     with self.assertRaisesRegex(
         NotImplementedError, '`ref` attribute'):
       test_utils.load_fixture('nonzero_joint_ref.xml')
 
->>>>>>> 0917ba7e
 
 if __name__ == '__main__':
   absltest.main()