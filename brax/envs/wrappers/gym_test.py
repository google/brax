--- conflicted
+++ resolved
@@ -45,9 +45,9 @@
     )
     np.testing.assert_array_equal(
         env.action_space.high,
-<<<<<<< HEAD
-        np.tile(base_env.sys.actuator.ctrl_range[:, 1], [256, 1]))
-  
+        np.tile(base_env.sys.actuator.ctrl_range[:, 1], [256, 1]),
+    )  
+
   def test_render(self):
     """Tests rendering in the GymWrapper."""
     base_env = envs.create('pusher')
@@ -63,11 +63,7 @@
     _ = env.reset()
     img = env.render(mode='rgb_array', width=128, height=128)
     self.assertEqual(img.shape, (2, 128, 128, 3))
-=======
-        np.tile(base_env.sys.actuator.ctrl_range[:, 1], [256, 1]),
-    )
 
->>>>>>> 01ca8caf
 
 if __name__ == '__main__':
   absltest.main()