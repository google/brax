# Copyright 2021 The Brax Authors.
#
# Licensed under the Apache License, Version 2.0 (the "License");
# you may not use this file except in compliance with the License.
# You may obtain a copy of the License at
#
#     http://www.apache.org/licenses/LICENSE-2.0
#
# Unless required by applicable law or agreed to in writing, software
# distributed under the License is distributed on an "AS IS" BASIS,
# WITHOUT WARRANTIES OR CONDITIONS OF ANY KIND, either express or implied.
# See the License for the specific language governing permissions and
# limitations under the License.

# pylint:disable=g-multiple-import
"""Force applied to bodies."""

from typing import List, Tuple

from brax import jumpy as jp
from brax import pytree
from brax.physics import bodies
from brax.physics import config_pb2
from brax.physics.base import P, QP, vec_to_arr

@pytree.register
class Thruster:
  """Applies an external force or torque to a body."""

  def __init__(self, forces: List[config_pb2.Force], body: bodies.Body,
               force_index: List[Tuple[int, int]],
               torque_index: List[Tuple[int, int]]):
    """Creates an actuator that applies torque to a joint given an act array.

    Args:
      forces: list of forces (all of the same type) to batch together
      body: (batched) bodfies for this force to act upon
      force_index: indices from the act array that drive this force
      toque_index: indices from the act array that drive this torque
    """
    self.body = jp.take(body, [body.index[f.body] for f in forces])
    self.strength = jp.array([f.strength for f in forces])
    self.force_index = jp.array(force_index)
    self.torque_index = jp.array(torque_index)

  def force_apply_reduced(self, force: jp.ndarray) -> jp.ndarray:
    dvel = force * self.strength / self.body.mass
    return dvel, jp.zeros_like(dvel)

  def torque_apply_reduced(self, torque: jp.ndarray) -> jp.ndarray:
    dang = jp.matmul(self.body.inertia, torque * self.strength)
    return jp.zeros_like(dang), dang

  def apply(self, qp: QP, action_data: jp.ndarray) -> P:
    """Applies a force to a body.

    Args:
      qp: State data for system
      action_data: Data specifying the actions applied to system.

    Returns:
      dP: The impulses that result from apply a force to the body.
    """

    force_data = jp.take(action_data, self.force_index)
    force_dvel, _ = jp.vmap(type(self).force_apply_reduced)(self, force_data)

    torque_data = jp.take(action_data, self.torque_index)
    _, torque_dang = jp.vmap(type(self).torque_apply_reduced)(self, force_data)

    # sum together all impulse contributions to all parts effected by forces and torques
    dvel = jp.segment_sum(force_dvel, self.body.idx, qp.pos.shape[0])
    dang = jp.segment_sum(torque_dang, self.body.idx, qp.pos.shape[0])

    return P(vel=dvel, ang=dang)


def get(config: config_pb2.Config,
        body: bodies.Body) -> List[Thruster]:
  """Creates all forces given a config and actuators."""
  # by convention, force indices are after actuator indices
  # get the next available index after actuator indices
  dofs = {j.name: len(j.angle_limit) for j in config.joints}
  current_index = sum([dofs[a.joint] for a in config.actuators])

<<<<<<< HEAD
  force_indices = []
  torque_indices = []
  for force in config.forces:
    pos_mask = 1. * jp.logical_not(vec_to_arr(force.frozen.position))
    force_dof = int(sum(pos_mask))
    force_act_index = tuple(range(current_index, current_index + force_dof))
    force_indices.append(force_act_index)
    current_index += force_dof

    rot_mask = 1. * jp.logical_not(vec_to_arr(force.frozen.rotation))
    torque_dof = int(sum(rot_mask))
    torque_act_index = tuple(range(current_index, current_index + torque_dof))
    torque_indices.append(torque_act_index)
    current_index += torque_dof

  if force_indices or torque_indices:
    return [Thruster(config.forces, body, force_indices, torque_indices)]
=======
  act_indices = []
  for _ in config.forces:
    act_index = tuple(range(current_index, current_index + 3))
    act_indices.append(act_index)
    current_index += 3
  if act_indices:
    return [Thruster(list(config.forces), body, act_indices)]
>>>>>>> 8658d928
  else:
    return []<|MERGE_RESOLUTION|>--- conflicted
+++ resolved
@@ -83,7 +83,6 @@
   dofs = {j.name: len(j.angle_limit) for j in config.joints}
   current_index = sum([dofs[a.joint] for a in config.actuators])
 
-<<<<<<< HEAD
   force_indices = []
   torque_indices = []
   for force in config.forces:
@@ -100,15 +99,6 @@
     current_index += torque_dof
 
   if force_indices or torque_indices:
-    return [Thruster(config.forces, body, force_indices, torque_indices)]
-=======
-  act_indices = []
-  for _ in config.forces:
-    act_index = tuple(range(current_index, current_index + 3))
-    act_indices.append(act_index)
-    current_index += 3
-  if act_indices:
-    return [Thruster(list(config.forces), body, act_indices)]
->>>>>>> 8658d928
+    return [Thruster(list(config.forces), body, force_indices, torque_indices)]
   else:
     return []