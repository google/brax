--- conflicted
+++ resolved
@@ -41,11 +41,7 @@
         "dm_env",
         "etils",
         "flask",
-<<<<<<< HEAD
-        "flask-cors",
-=======
         "flask_cors",
->>>>>>> 0917ba7e
         "flax",
         "grpcio",
         "gym",
